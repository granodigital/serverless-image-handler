// Copyright Amazon.com, Inc. or its affiliates. All Rights Reserved.
// SPDX-License-Identifier: Apache-2.0

import * as path from "path";
import { LambdaRestApiProps, RestApi } from "aws-cdk-lib/aws-apigateway";
import {
  AllowedMethods,
  CacheHeaderBehavior,
  CachePolicy,
  CacheQueryStringBehavior,
  Distribution,
  DistributionProps,
  Function,
  FunctionCode,
  FunctionEventType,
  FunctionRuntime,
  IOrigin,
  OriginRequestPolicy,
  OriginSslPolicy,
  PriceClass,
  ViewerProtocolPolicy,
} from "aws-cdk-lib/aws-cloudfront";
import { HttpOrigin, S3Origin } from "aws-cdk-lib/aws-cloudfront-origins";
import { Policy, PolicyStatement, Role, ServicePrincipal } from "aws-cdk-lib/aws-iam";
import { Runtime } from "aws-cdk-lib/aws-lambda";
import { NodejsFunction } from "aws-cdk-lib/aws-lambda-nodejs";
import { LogGroup, RetentionDays } from "aws-cdk-lib/aws-logs";
<<<<<<< HEAD
import { Bucket, IBucket } from "aws-cdk-lib/aws-s3";
import { ArnFormat, Aws, Duration, Lazy, Stack } from "aws-cdk-lib";
=======
import { IBucket } from "aws-cdk-lib/aws-s3";
import { ArnFormat, Aspects, Aws, CfnCondition, Duration, Fn, Lazy, Stack } from "aws-cdk-lib";
>>>>>>> afc0fb5c
import { Construct } from "constructs";
import { CloudFrontToApiGatewayToLambda } from "@aws-solutions-constructs/aws-cloudfront-apigateway-lambda";

import { addCfnSuppressRules } from "../../utils/utils";
import { SolutionConstructProps } from "../types";
import * as api from "aws-cdk-lib/aws-apigateway";
<<<<<<< HEAD
import { Certificate } from "aws-cdk-lib/aws-certificatemanager";
=======
import { SolutionsMetrics, ExecutionDay } from "metrics-utils";
import { ConditionAspect } from "../../utils/aspects";
>>>>>>> afc0fb5c

export interface BackEndProps extends SolutionConstructProps {
  readonly solutionVersion: string;
  readonly solutionId: string;
  readonly solutionName: string;
  readonly sendAnonymousStatistics: CfnCondition;
  readonly secretsManagerPolicy: Policy;
  readonly logsBucket: IBucket;
  readonly uuid: string;
  readonly cloudFrontPriceClass: string;
  readonly createSourceBucketsResource: (key?: string) => string[];
}

export class BackEnd extends Construct {
  public domainName: string;

  constructor(scope: Construct, id: string, props: BackEndProps) {
    super(scope, id);

    const imageHandlerLambdaFunctionRole = new Role(this, "ImageHandlerFunctionRole", {
      assumedBy: new ServicePrincipal("lambda.amazonaws.com"),
      path: "/",
    });
    props.secretsManagerPolicy.attachToRole(imageHandlerLambdaFunctionRole);

    const imageHandlerLambdaFunctionRolePolicy = new Policy(this, "ImageHandlerFunctionPolicy", {
      statements: [
        new PolicyStatement({
          actions: ["logs:CreateLogGroup", "logs:CreateLogStream", "logs:PutLogEvents"],
          resources: [
            Stack.of(this).formatArn({
              service: "logs",
              resource: "log-group",
              resourceName: "/aws/lambda/*",
              arnFormat: ArnFormat.COLON_RESOURCE_NAME,
            }),
          ],
        }),
        new PolicyStatement({
          actions: ["s3:GetObject"],
          resources: props.createSourceBucketsResource("/*"),
        }),
        new PolicyStatement({
          actions: ["s3:ListBucket"],
          resources: props.createSourceBucketsResource(),
        }),
        new PolicyStatement({
          actions: ["s3:GetObject"],
          resources: [`arn:aws:s3:::${props.fallbackImageS3Bucket}/${props.fallbackImageS3KeyBucket}`],
        }),
        new PolicyStatement({
          actions: ["rekognition:DetectFaces", "rekognition:DetectModerationLabels"],
          resources: ["*"],
        }),
      ],
    });

    addCfnSuppressRules(imageHandlerLambdaFunctionRolePolicy, [
      { id: "W12", reason: "rekognition:DetectFaces requires '*' resources." },
    ]);
    imageHandlerLambdaFunctionRole.attachInlinePolicy(imageHandlerLambdaFunctionRolePolicy);

    const imageHandlerLambdaFunction = new NodejsFunction(this, "ImageHandlerLambdaFunction", {
      description: `${props.solutionName} (${props.solutionVersion}): Performs image edits and manipulations`,
      memorySize: 1024,
      runtime: Runtime.NODEJS_20_X,
      timeout: Duration.seconds(29),
      role: imageHandlerLambdaFunctionRole,
      entry: path.join(__dirname, "../../../image-handler/index.ts"),
      environment: {
        AUTO_WEBP: props.autoWebP,
        CORS_ENABLED: props.corsEnabled,
        CORS_ORIGIN: props.corsOrigin,
        SOURCE_BUCKETS: props.sourceBuckets,
        REWRITE_MATCH_PATTERN: "",
        REWRITE_SUBSTITUTION: "",
        ENABLE_SIGNATURE: props.enableSignature,
        SECRETS_MANAGER: props.secretsManager,
        SECRET_KEY: props.secretsManagerKey,
        ENABLE_DEFAULT_FALLBACK_IMAGE: props.enableDefaultFallbackImage,
        DEFAULT_FALLBACK_IMAGE_BUCKET: props.fallbackImageS3Bucket,
        DEFAULT_FALLBACK_IMAGE_KEY: props.fallbackImageS3KeyBucket,
        SOLUTION_VERSION: props.solutionVersion,
        SOLUTION_ID: props.solutionId,
      },
      bundling: {
        externalModules: ["sharp"],
        nodeModules: ["sharp"],
        commandHooks: {
          beforeBundling(inputDir: string, outputDir: string): string[] {
            return [];
          },
          beforeInstall(inputDir: string, outputDir: string): string[] {
            return [];
          },
          afterBundling(inputDir: string, outputDir: string): string[] {
            return [`cd ${outputDir}`, "rm -rf node_modules/sharp && npm install --arch=x64 --platform=linux sharp"];
          },
        },
      },
    });

    const imageHandlerLogGroup = new LogGroup(this, "ImageHandlerLogGroup", {
      logGroupName: `/aws/lambda/${imageHandlerLambdaFunction.functionName}`,
      retention: props.logRetentionPeriod as RetentionDays,
    });

    addCfnSuppressRules(imageHandlerLogGroup, [
      {
        id: "W84",
        reason: "CloudWatch log group is always encrypted by default.",
      },
    ]);

    const cachePolicy = new CachePolicy(this, "CachePolicy", {
      cachePolicyName: `ServerlessImageHandler-${props.uuid}`,
      defaultTtl: Duration.days(1),
      minTtl: Duration.seconds(1),
      maxTtl: Duration.days(365),
      enableAcceptEncodingGzip: false,
      headerBehavior: CacheHeaderBehavior.allowList("origin", "accept"),
      queryStringBehavior: CacheQueryStringBehavior.allowList("signature"),
    });

    const originRequestPolicy = new OriginRequestPolicy(this, "OriginRequestPolicy", {
      originRequestPolicyName: `ServerlessImageHandler-${props.uuid}`,
      headerBehavior: CacheHeaderBehavior.allowList("origin", "accept"),
      queryStringBehavior: CacheQueryStringBehavior.allowList("signature"),
    });

    const apiGatewayRestApi = RestApi.fromRestApiId(
      this,
      "ApiGatewayRestApi",
      Lazy.string({
        produce: () => imageHandlerCloudFrontApiGatewayLambda.apiGateway.restApiId,
      })
    );

    const origin: IOrigin = new HttpOrigin(`${apiGatewayRestApi.restApiId}.execute-api.${Aws.REGION}.amazonaws.com`, {
      originPath: "/image",
      originSslProtocols: [OriginSslPolicy.TLS_V1_1, OriginSslPolicy.TLS_V1_2],
    });

    const cloudFrontDistributionProps: DistributionProps = {
      comment: "Image Handler Distribution for Serverless Image Handler",
      defaultBehavior: {
        origin,
        allowedMethods: AllowedMethods.ALLOW_GET_HEAD,
        viewerProtocolPolicy: ViewerProtocolPolicy.HTTPS_ONLY,
        originRequestPolicy,
        cachePolicy,
      },
      priceClass: props.cloudFrontPriceClass as PriceClass,
      enableLogging: true,
      logBucket: props.logsBucket,
      logFilePrefix: "api-cloudfront/",
      domainNames: [this.node.getContext("customDomain") as string],
      certificate: Certificate.fromCertificateArn(
        this,
        "Certificate",
        this.node.getContext("certificateArn") as string
      ),
      errorResponses: [
        { httpStatus: 500, ttl: Duration.minutes(10) },
        { httpStatus: 501, ttl: Duration.minutes(10) },
        { httpStatus: 502, ttl: Duration.minutes(10) },
        { httpStatus: 503, ttl: Duration.minutes(10) },
        { httpStatus: 504, ttl: Duration.minutes(10) },
      ],
    };

    const logGroupProps = {
      retention: props.logRetentionPeriod as RetentionDays,
    };

    const apiGatewayProps: LambdaRestApiProps = {
      handler: imageHandlerLambdaFunction,
      deployOptions: {
        stageName: "image",
      },
      binaryMediaTypes: ["*/*"],
      defaultMethodOptions: {
        authorizationType: api.AuthorizationType.NONE,
      },
    };

    const imageHandlerCloudFrontApiGatewayLambda = new CloudFrontToApiGatewayToLambda(
      this,
      "ImageHandlerCloudFrontApiGatewayLambda",
      {
        existingLambdaObj: imageHandlerLambdaFunction,
        insertHttpSecurityHeaders: false,
        logGroupProps,
        cloudFrontDistributionProps,
        apiGatewayProps,
      }
    );

    addCfnSuppressRules(imageHandlerCloudFrontApiGatewayLambda.apiGateway, [
      {
        id: "W59",
        reason:
          "AWS::ApiGateway::Method AuthorizationType is set to 'NONE' because API Gateway behind CloudFront does not support AWS_IAM authentication",
      },
    ]);

    imageHandlerCloudFrontApiGatewayLambda.apiGateway.node.tryRemoveChild("Endpoint"); // we don't need the RestApi endpoint in the outputs

    this.domainName = imageHandlerCloudFrontApiGatewayLambda.cloudFrontWebDistribution.distributionDomainName;

<<<<<<< HEAD
    this.addSvgCacheBehavior(imageHandlerCloudFrontApiGatewayLambda.cloudFrontWebDistribution);
  }

  private addSvgCacheBehavior(distribution: Distribution): void {
    const sourceBuckets = (this.node.getContext("sourceBuckets") as string)
      .split(",")
      .map((bucketName) => Bucket.fromBucketName(this, `SourceBucket-${bucketName.trim()}`, bucketName.trim()));

    // Create a CF Function to remove the bucket name from the path.
    const removeBucketNameFunction = new Function(this, "RemoveBucketName", {
      code: FunctionCode.fromInline(`
        function handler(event) {
          event.request.uri = event.request.uri.replace(/\\/[^\\/]*\\//, '/');
          return event.request;
        }`),
      runtime: FunctionRuntime.JS_2_0,
    });

    // Add a cache behavior to allow direct access to svg files all the buckets.
    sourceBuckets.forEach((bucket) => {
      distribution.addBehavior(`${bucket.bucketName}/*.svg`, new S3Origin(bucket), {
        viewerProtocolPolicy: ViewerProtocolPolicy.HTTPS_ONLY,
        functionAssociations: [{ function: removeBucketNameFunction, eventType: FunctionEventType.VIEWER_REQUEST }],
      });
    });
=======
    const shortLogRetentionCondition: CfnCondition = new CfnCondition(this, "ShortLogRetentionCondition", {
      expression: Fn.conditionOr(
        Fn.conditionEquals(props.logRetentionPeriod.toString(), "1"),
        Fn.conditionEquals(props.logRetentionPeriod.toString(), "3"),
        Fn.conditionEquals(props.logRetentionPeriod.toString(), "5")
      ),
    });
    const solutionsMetrics = new SolutionsMetrics(this, "SolutionMetrics", {
      uuid: props.uuid,
      executionDay: Fn.conditionIf(
        shortLogRetentionCondition.logicalId,
        ExecutionDay.DAILY,
        ExecutionDay.MONDAY
      ).toString(),
    });
    solutionsMetrics.addLambdaInvocationCount(imageHandlerLambdaFunction.functionName);
    solutionsMetrics.addLambdaBilledDurationMemorySize([imageHandlerLogGroup], "BilledDurationMemorySizeQuery");
    solutionsMetrics.addCloudFrontMetric(
      imageHandlerCloudFrontApiGatewayLambda.cloudFrontWebDistribution.distributionId,
      "Requests"
    );

    solutionsMetrics.addCloudFrontMetric(
      imageHandlerCloudFrontApiGatewayLambda.cloudFrontWebDistribution.distributionId,
      "BytesDownloaded"
    );

    Aspects.of(solutionsMetrics).add(new ConditionAspect(props.sendAnonymousStatistics));
>>>>>>> afc0fb5c
  }
}<|MERGE_RESOLUTION|>--- conflicted
+++ resolved
@@ -25,25 +25,17 @@
 import { Runtime } from "aws-cdk-lib/aws-lambda";
 import { NodejsFunction } from "aws-cdk-lib/aws-lambda-nodejs";
 import { LogGroup, RetentionDays } from "aws-cdk-lib/aws-logs";
-<<<<<<< HEAD
 import { Bucket, IBucket } from "aws-cdk-lib/aws-s3";
-import { ArnFormat, Aws, Duration, Lazy, Stack } from "aws-cdk-lib";
-=======
-import { IBucket } from "aws-cdk-lib/aws-s3";
 import { ArnFormat, Aspects, Aws, CfnCondition, Duration, Fn, Lazy, Stack } from "aws-cdk-lib";
->>>>>>> afc0fb5c
 import { Construct } from "constructs";
 import { CloudFrontToApiGatewayToLambda } from "@aws-solutions-constructs/aws-cloudfront-apigateway-lambda";
 
 import { addCfnSuppressRules } from "../../utils/utils";
 import { SolutionConstructProps } from "../types";
 import * as api from "aws-cdk-lib/aws-apigateway";
-<<<<<<< HEAD
-import { Certificate } from "aws-cdk-lib/aws-certificatemanager";
-=======
 import { SolutionsMetrics, ExecutionDay } from "metrics-utils";
 import { ConditionAspect } from "../../utils/aspects";
->>>>>>> afc0fb5c
+import { Certificate } from "aws-cdk-lib/aws-certificatemanager";
 
 export interface BackEndProps extends SolutionConstructProps {
   readonly solutionVersion: string;
@@ -254,7 +246,35 @@
 
     this.domainName = imageHandlerCloudFrontApiGatewayLambda.cloudFrontWebDistribution.distributionDomainName;
 
-<<<<<<< HEAD
+    const shortLogRetentionCondition: CfnCondition = new CfnCondition(this, "ShortLogRetentionCondition", {
+      expression: Fn.conditionOr(
+        Fn.conditionEquals(props.logRetentionPeriod.toString(), "1"),
+        Fn.conditionEquals(props.logRetentionPeriod.toString(), "3"),
+        Fn.conditionEquals(props.logRetentionPeriod.toString(), "5")
+      ),
+    });
+    const solutionsMetrics = new SolutionsMetrics(this, "SolutionMetrics", {
+      uuid: props.uuid,
+      executionDay: Fn.conditionIf(
+        shortLogRetentionCondition.logicalId,
+        ExecutionDay.DAILY,
+        ExecutionDay.MONDAY
+      ).toString(),
+    });
+    solutionsMetrics.addLambdaInvocationCount(imageHandlerLambdaFunction.functionName);
+    solutionsMetrics.addLambdaBilledDurationMemorySize([imageHandlerLogGroup], "BilledDurationMemorySizeQuery");
+    solutionsMetrics.addCloudFrontMetric(
+      imageHandlerCloudFrontApiGatewayLambda.cloudFrontWebDistribution.distributionId,
+      "Requests"
+    );
+
+    solutionsMetrics.addCloudFrontMetric(
+      imageHandlerCloudFrontApiGatewayLambda.cloudFrontWebDistribution.distributionId,
+      "BytesDownloaded"
+    );
+
+    Aspects.of(solutionsMetrics).add(new ConditionAspect(props.sendAnonymousStatistics));
+
     this.addSvgCacheBehavior(imageHandlerCloudFrontApiGatewayLambda.cloudFrontWebDistribution);
   }
 
@@ -280,35 +300,5 @@
         functionAssociations: [{ function: removeBucketNameFunction, eventType: FunctionEventType.VIEWER_REQUEST }],
       });
     });
-=======
-    const shortLogRetentionCondition: CfnCondition = new CfnCondition(this, "ShortLogRetentionCondition", {
-      expression: Fn.conditionOr(
-        Fn.conditionEquals(props.logRetentionPeriod.toString(), "1"),
-        Fn.conditionEquals(props.logRetentionPeriod.toString(), "3"),
-        Fn.conditionEquals(props.logRetentionPeriod.toString(), "5")
-      ),
-    });
-    const solutionsMetrics = new SolutionsMetrics(this, "SolutionMetrics", {
-      uuid: props.uuid,
-      executionDay: Fn.conditionIf(
-        shortLogRetentionCondition.logicalId,
-        ExecutionDay.DAILY,
-        ExecutionDay.MONDAY
-      ).toString(),
-    });
-    solutionsMetrics.addLambdaInvocationCount(imageHandlerLambdaFunction.functionName);
-    solutionsMetrics.addLambdaBilledDurationMemorySize([imageHandlerLogGroup], "BilledDurationMemorySizeQuery");
-    solutionsMetrics.addCloudFrontMetric(
-      imageHandlerCloudFrontApiGatewayLambda.cloudFrontWebDistribution.distributionId,
-      "Requests"
-    );
-
-    solutionsMetrics.addCloudFrontMetric(
-      imageHandlerCloudFrontApiGatewayLambda.cloudFrontWebDistribution.distributionId,
-      "BytesDownloaded"
-    );
-
-    Aspects.of(solutionsMetrics).add(new ConditionAspect(props.sendAnonymousStatistics));
->>>>>>> afc0fb5c
   }
 }