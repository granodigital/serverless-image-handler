--- conflicted
+++ resolved
@@ -28,10 +28,6 @@
 }>;
 
 export class ImageRequest {
-<<<<<<< HEAD
-  private static readonly DEFAULT_REDUCTION_EFFORT = 4;
-  private static readonly WEBP_MIME_TYPES = ['image/webp', 'image/*', '*/*'];
-=======
   private static readonly DEFAULT_EFFORT = 4;
 
   constructor(private readonly s3Client: S3, private readonly secretProvider: SecretProvider) { }
@@ -58,7 +54,6 @@
       imageRequestInfo.outputFormat = outputFormat;
     }
   }
->>>>>>> 9375a0ab
 
   /**
    * Fix quality for Thumbor and Custom request type if outputFormat is different from quality type.
@@ -437,11 +432,7 @@
     const { AUTO_WEBP } = process.env;
     const accept = event.headers?.Accept || event.headers?.accept;
 
-<<<<<<< HEAD
-    if (AUTO_WEBP === 'Yes' && this.isWebpAccepted(event.headers)) {
-=======
     if (AUTO_WEBP === "Yes" && accept && accept.includes(ContentTypes.WEBP)) {
->>>>>>> 9375a0ab
       return ImageFormatTypes.WEBP;
     } else if (requestType === RequestTypes.DEFAULT) {
       const decoded = this.decodeRequest(event);
@@ -529,8 +520,4 @@
       }
     }
   }
-
-  private isWebpAccepted(headers: Headers): boolean {
-    return !!headers.Accept && ImageRequest.WEBP_MIME_TYPES.some(mimeType => headers.Accept.includes(mimeType));
-  }
 }